package RedisDB::Cluster;

use strict;
use warnings;
<<<<<<< HEAD
our $VERSION = "2.56";
=======
our $VERSION = "2.55";
>>>>>>> d0cd3ce5
$VERSION = eval $VERSION;

use Carp;
use RedisDB;
use Time::HiRes qw(usleep);

our $DEBUG = 0;

# use util/generate_key_positions.pl to generate this
# command / first key position
my %key_pos = (
    append           => 1,
    bitcount         => 1,
    bitop            => 2,
    bitpos           => 1,
    blpop            => 1,
    brpop            => 1,
    brpoplpush       => 1,
    decr             => 1,
    decrby           => 1,
    del              => 1,
    dump             => 1,
    exists           => 1,
    expire           => 1,
    expireat         => 1,
    get              => 1,
    getbit           => 1,
    getrange         => 1,
    getset           => 1,
    hdel             => 1,
    hexists          => 1,
    hget             => 1,
    hgetall          => 1,
    hincrby          => 1,
    hincrbyfloat     => 1,
    hkeys            => 1,
    hlen             => 1,
    hmget            => 1,
    hmset            => 1,
    hscan            => 1,
    hset             => 1,
    hsetnx           => 1,
    hvals            => 1,
    incr             => 1,
    incrby           => 1,
    incrbyfloat      => 1,
    lindex           => 1,
    linsert          => 1,
    llen             => 1,
    lpop             => 1,
    lpush            => 1,
    lpushx           => 1,
    lrange           => 1,
    lrem             => 1,
    lset             => 1,
    ltrim            => 1,
    mget             => 1,
    move             => 1,
    mset             => 1,
    msetnx           => 1,
    object           => 2,
    persist          => 1,
    pexpire          => 1,
    pexpireat        => 1,
    pfadd            => 1,
    pfcount          => 1,
    pfmerge          => 1,
    psetex           => 1,
    pttl             => 1,
    rename           => 1,
    renamenx         => 1,
    restore          => 1,
    'restore-asking' => 1,
    rpop             => 1,
    rpoplpush        => 1,
    rpush            => 1,
    rpushx           => 1,
    sadd             => 1,
    scard            => 1,
    sdiff            => 1,
    sdiffstore       => 1,
    set              => 1,
    setbit           => 1,
    setex            => 1,
    setnx            => 1,
    setrange         => 1,
    sinter           => 1,
    sinterstore      => 1,
    sismember        => 1,
    smembers         => 1,
    smove            => 1,
    sort             => 1,
    spop             => 1,
    srandmember      => 1,
    srem             => 1,
    sscan            => 1,
    strlen           => 1,
    substr           => 1,
    sunion           => 1,
    sunionstore      => 1,
    ttl              => 1,
    type             => 1,
    watch            => 1,
    zadd             => 1,
    zcard            => 1,
    zcount           => 1,
    zincrby          => 1,
    zlexcount        => 1,
    zrange           => 1,
    zrangebylex      => 1,
    zrangebyscore    => 1,
    zrank            => 1,
    zrem             => 1,
    zremrangebylex   => 1,
    zremrangebyrank  => 1,
    zremrangebyscore => 1,
    zrevrange        => 1,
    zrevrangebylex   => 1,
    zrevrangebyscore => 1,
    zrevrank         => 1,
    zscan            => 1,
    zscore           => 1,
);

=head1 NAME

RedisDB::Cluster - client for redis cluster

=head1 SYNOPSIS

    my $cluster = RedisDB::Cluster->new( startup_nodes => \@nodes );
    $cluster->set( 'foo', 'bar' );
    my $res = $cluster->get('foo');

=head1 DESCRIPTION

This module allows you to access redis cluster.

=head1 METHODS

=cut

=head2 $self->new(startup_nodes => \@nodes)

create a new connection to cluster. Startup nodes should contain array of
hashes that contains addresses of some nodes in the cluster. Each hash should
contain 'host' and 'port' elements. Constructor will try to connect to nodes
from the list and from the first node to which it will be able to connect it
will retrieve information about all cluster nodes and slots mappings.

=over 4

=item password

Password, if redis server requires authentication.

=item database

DB number to use. Specified database will be selected immediately after
connecting to the server. Database changes when you sending I<select> command
to the server. You can get current database using I<selected_database> method.
Default value is 0.

=back

=cut

sub new {
    my ( $class, %params ) = @_;

    my $self = {
        _slots       => [],
        _connections => {},
        _nodes       => $params{startup_nodes},
        _password    => $params{password},
        _database    => $params{database} || 0,
    };
    $self->{no_slots_initialization} = 1 if $params{no_slots_initialization};

    bless $self, $class;
    $self->_initialize_slots;

    return $self;
}

sub _initialize_slots {
    my $self = shift;

    return if $self->{no_slots_initialization};
    unless ( $self->{_nodes} and @{ $self->{_nodes} } ) {
        confess "list of cluster nodes is empty";
    }

    my %new_nodes;
    my $new_nodes;
    for my $node ( @{ $self->{_nodes} } ) {
        my $redis = _connect_to_node( $self, $node );
        next unless $redis;

        my $nodes = $redis->cluster_nodes;
        next if ref ($nodes) =~ /^RedisDB::Error/;
        $new_nodes = $nodes;
        for (@$nodes) {
            $new_nodes{"$_->{host}:$_->{port}"}++;
        }

        my $slots = $redis->cluster('SLOTS');
        confess "got an error trying retrieve a list of cluster slots: $slots"
          if ref $slots =~ /^RedisDB::Error/;
        for (@$slots) {
            my ( $ip, $port ) = @{ $_->[2] };
            my $node_key = "$ip:$port";
            for ( $_->[0] .. $_->[1] ) {
                $self->{_slots}[$_] = $node_key;
            }
        }
        last;
    }

    unless ( $new_nodes and @$new_nodes ) {
        confess "couldn't get list of cluster nodes";
    }
    $self->{_nodes} = $new_nodes;

    # close connections to nodes that are not in cluster
    for ( keys %{ $self->{_connections} } ) {
        delete $self->{_connections}{$_} unless $new_nodes{$_};
    }

    return;
}

=head2 $self->execute($command, @args)

sends command to redis and returns the reply. It determines the cluster node to
send command to from the first key in I<@args>, sending commands that does not
include key as an argument is not supported. If I<@args> contains several keys,
all of them should belong to the same slot, otherwise redis-server will return
an error if some of the keys are stored on a different node.

Module also defines wrapper methods with names matching corresponding redis
commands, so you can use

    $cluster->set( "foo", "bar" );
    $cluster->inc("baz");

instead of

    $cluster->execute( "set", "foo", "bar" );
    $cluster->execute( "inc", "baz" );

=cut

sub execute {
    my $self = shift;
    my @args = @_;

    my $command = lc $args[0];
    confess "Command $command does not have key" unless $key_pos{$command};
    my $key = $args[ $key_pos{$command} ];
    confess "Key is not specified in: ", join " ", @args unless length $key;

    if ( $self->{_refresh_slots} ) {
        $self->_initialize_slots;
    }
    my $slot     = key_slot($key);
    my $node_key = $self->{_slots}[$slot]
      || "$self->{_nodes}[0]{host}:$self->{_nodes}[0]{port}";
    my $asking;
    my $last_connection;

    my $attempts = 10;
    while ( $attempts-- ) {
        my $redis = $self->{_connections}{$node_key};
        unless ($redis) {
            my ( $host, $port ) = split /:([^:]+)$/, $node_key;
            $redis = _connect_to_node(
                $self,
                {
                    host => $host,
                    port => $port
                }
            );
        }

        my $res;
        if ($redis) {
            $redis->asking(RedisDB::IGNORE_REPLY) if $asking;
            $asking = 0;
            $res    = $redis->execute(@args);
        }
        else {
            $res = RedisDB::Error::DISCONNECTED->new(
                "Couldn't connect to redis server at $node_key");
        }

        if ( ref $res eq 'RedisDB::Error::MOVED' ) {
            if ( $res->{slot} ne $slot ) {
                confess
                  "Incorrectly computed slot for key '$key', ours $slot, theirs $res->{slot}";
            }
            warn "slot $slot moved to $res->{host}:$res->{port}" if $DEBUG;
            $node_key = $self->{_slots}[$slot] = "$res->{host}:$res->{port}";
            $self->{_refresh_slots} = 1;
            next;
        }
        elsif ( ref $res eq 'RedisDB::Error::ASK' ) {
            warn "asking $res->{host}:$res->{port} about slot $slot" if $DEBUG;
            $node_key = "$res->{host}:$res->{port}";
            $asking   = 1;
            next;
        }
        elsif ( ref $res eq 'RedisDB::Error::DISCONNECTED' ) {
            warn "$res" if $DEBUG;
            delete $self->{_connections}{$node_key};
            usleep 100_000;
            if ( $last_connection and $last_connection eq $node_key ) {

                # if we couldn't reconnect to host, then refresh slots table
                warn "refreshing slots table" if $DEBUG;
                $self->_initialize_slots;

                # if it's still the same host, then just return the error
                return $res if $self->{_slots}[$slot] eq $node_key;
                warn "got a new host for the slot" if $DEBUG;
            }
            else {
                warn "trying to reconnect" if $DEBUG;
                $last_connection = $node_key;
            }
            next;
        }
        return $res;
    }

    return RedisDB::Error::DISCONNECTED->new(
        "Couldn't send command after 10 attempts");
}

for my $command (keys %key_pos) {
    no strict 'refs';
    *{ __PACKAGE__ . "::$command" } = sub { execute(shift, $command, @_) };
}

=head2 $self->random_connection

return RedisDB object that is connected to some node of the cluster. Note, that
in most cases this method will return the same connection every time.

=cut

sub random_connection {
    my $self = shift;
    my ($connection) = values %{ $self->{_connections} };
    unless ($connection) {
        for ( @{ $self->{_nodes} } ) {
            $connection = _connect_to_node( $self, $_ );
            last if $connection;
        }
    }
    return $connection;
}

=head2 $self->node_for_slot($slot, %params)

return L<RedisDB> object connected to cluster node that is master node for the
given slot. I<%params> are passed to RedisDB constructor as is. This method is
using information about mappings between slots and nodes that is cached by
RedisDB::Cluster object, if there were changes in cluster configuration since
the last time that information has been obtained, then the method will return
RedisDB object connected to a wrong server, you can detect that situation by
checking results returned by server, it should return MOVED or ASK error if you
accessing the wrong server or slot is being migrated. Each time you call this
method a new RedisDB object is returned and consequently a new connection is
being established, so it is not something very fast.

=cut

sub node_for_slot {
    my ( $self, $slot, %params ) = @_;

    if ( $self->{_refresh_slots} ) {
        $self->_initialize_slots;
    }
    my $node_key = $self->{_slots}[$slot]
      or confess "Don't know master node for slot $slot";
    my ( $host, $port ) = split /:([^:]+)$/, $node_key;
    return RedisDB->new(
        %params,
        host => $host,
        port => $port
    );
}

=head2 $self->node_for_key($key, %params)

same as I<node_for_slot> but accepts key instead of slot number as the first
argument. Internally just calculates the slot number and then invokes
node_for_slot method.

=cut

sub node_for_key {
    my ($self, $key, %params) = @_;

    return $self->node_for_slot(key_slot($key), %params);
}

=head1 CLUSTER MANAGEMENT METHODS

The following methods can be used for cluster management -- to add or remove a
node, or migrate slot from one node to another.

=cut

=head2 $self->add_new_node($address[, $master_id])

attach node with the specified I<$address> to the cluster. If I<$master_id> is
specified, the new node is configured as a replica of the master with the
specified ID, otherwise it will be a master node itself. Address should be
specified as a hash containing I<host> and I<port> elements.

=cut

sub add_new_node {
    my ( $self, $addr, $master_id ) = @_;
    $addr = _ensure_hash_address($addr);

    my $redis = _connect_to_node( $self, $addr );
    my $ok;
    for my $node ( @{ $self->{_nodes} } ) {
        $redis->cluster( 'MEET', $node->{host}, $node->{port},
            sub { $ok++ if not ref $_[1] and $_[1] eq 'OK'; warn $_[1] if ref $_[1]; }
        );
    }
    $redis->mainloop;
    croak "failed to attach node to cluster" unless $ok;

    if ($master_id) {
        my $attempt = 0;
        my $nodes   = $redis->cluster_nodes;
        while ( not grep { $_->{node_id} eq $master_id } @$nodes ) {
            croak "failed to start replication from $master_id - node is not present"
              if $attempt++ >= 10;
            usleep 100_000 * $attempt;
            $nodes = $redis->cluster_nodes;
        }
        my $res = $redis->cluster( 'REPLICATE', $master_id );
        croak $res if ref $res =~ /^RedisDB::Error/;
    }

    return 'OK';
}

=head2 $self->migrate_slot($slod, $destination_node)

migrates specified slot to the given I<$destination_node> from the current node
responsible for this slot. Destinations node should be specified as a hash
containing I<host> and I<port> elements. For details check "Cluster live
reconfiguration" section in the L<Redis Cluster
Specification|http://redis.io/topics/cluster-spec>.

=cut

sub migrate_slot {
    my ( $self, $slot, $dst ) = @_;

    # make sure we have up to date information about slots mapping
    $self->_initialize_slots;
    my $src_key = $self->{_slots}[$slot];
    confess "mapping for slot $slot is not defined" unless $src_key;

    # destination node should be part of the cluster
    $dst = $self->_get_node_info($dst)
      or confess "destination node is seems not a part of the cluster";
    my $dst_key = "$dst->{host}:$dst->{port}";
    warn "migrating slot $slot from $src_key to $dst_key" if $DEBUG;

    # if slot is already on destination node, just return
    return if $src_key eq $dst_key;
    my $src = $self->_get_node_info($src_key);

    my $dst_redis = _connect_to_node( $self, $dst )
      or confess "couldn't connect to destination node";
    my $src_redis = _connect_to_node( $self, $src )
      or confess "couldn't connect to source node";

    # set importing/migrating state for the slot
    my $res =
      $dst_redis->cluster( 'setslot', $slot, 'importing', $src->{node_id} );
    confess "$res" unless "$res" eq 'OK';
    $res =
      $src_redis->cluster( 'setslot', $slot, 'migrating', $dst->{node_id} );
    confess "$res" unless "$res" eq 'OK';
    warn "set slots on dst/src nodes to importing/migrating state" if $DEBUG;

    # migrate all keys from src to dst
    my $migrated = 0;
    while (1) {
        my $keys = $src_redis->cluster( 'getkeysinslot', $slot, 1000 );
        confess "Migration failed: $keys" if ref $keys =~ /^RedisDB::Error/;
        last unless @$keys;
        for (@$keys) {
            $res = $src_redis->migrate( $dst->{host}, $dst->{port}, $_, 0, 60 );
            confess "Migration failed: $res" unless "$res" eq 'OK';
            $migrated++;
        }
    }
    warn "migrated $migrated keys from the slot" if $DEBUG;

    $res = $dst_redis->cluster( 'setslot', $slot, 'node', $dst->{node_id} );
    confess "$res" unless "$res" eq 'OK';
    $res = $src_redis->cluster( 'setslot', $slot, 'node', $src->{node_id} );
    confess "$res" unless "$res" eq 'OK';
    warn "migration is finished" if $DEBUG;

    return 1;
}

=head2 $self->remove_node($node)

removes node from the cluster. If the node is a slave, it simply shuts the node
down and sends CLUSTER FORGET command to all other cluster nodes. If the node
is a master node, the method first migrates all slots from it to other nodes.

=cut

sub remove_node {
    my ( $self, $node ) = @_;

    $self->_initialize_slots;
    $node = $self->_get_node_info($node);
    my $node_key = "$node->{host}:$node->{port}";
    if ( $node->{flags}{master} ) {
        my @masters;
        my @slaves;
        for ( @{ $self->{_nodes} } ) {
            if ( $_->{flags}{slave} ) {
                push @slaves, $_ if $_->{master_id} eq $node->{node_id};
                next;
            }
            next if $_->{node_id} eq $node->{node_id};
            push @masters, $_;
        }
        my @slots;
        my %slots_at;
        for my $i ( 0 .. 16383 ) {
            push @slots, $i if $self->{_slots}[$i] eq $node_key;
            $slots_at{ $self->{_slots}[$i] }++;
        }
        if ($DEBUG) {
            warn "Node to remove is a master with "
              . scalar(@slaves)
              . "\nIt holds "
              . scalar(@slots)
              . " slots."
              . "\nThere are "
              . scalar(@masters)
              . " other masters in cluster\n";
        }
        my $slots_per_master  = int( 16384 / @masters + 1 );
        my $slaves_per_master = int( @slaves / @masters + 1 );
        for my $master (@masters) {
            my $key = "$master->{host}:$master->{port}";
            for ( $slots_at{$key} + 1 .. $slots_per_master ) {
                my $slot = shift @slots;
                last unless defined $slot;
                $self->migrate_slot( $slot, $master );
            }
            for ( 1 .. $slaves_per_master ) {
                my $slave = shift @slaves or last;
                my $redis = $self->_connect_to_node($slave) or next;
                my $res = $redis->cluster( 'replicate', $master->{node_id} );
                warn "Failed to reconfigure slave $slave->{host}:$slave->{port}"
                  . " to replicate from $master->{node_id}: $res"
                  if ref $res =~ /^RedisDB::Error/;
            }
        }
    }

    my $redis = delete $self->{_connections}{$node_key};
    $redis->shutdown;
    my @nodes;
    for ( @{ $self->{_nodes} } ) {
        next if $_->{node_id} eq $node->{node_id};
        push @nodes, $_;
        my $redis = $self->_connect_to_node($_) or next;
        my $res = $redis->cluster( 'forget', $node->{node_id} );
        warn "$_->{host}:$_->{port} could not forget the node: $res"
          if $res =~ /^RedisDB::Error/;
    }
    $self->{_nodes} = \@nodes;

    return 1;
}

sub _get_node_info {
    my ( $self, $node ) = @_;
    $node = _ensure_hash_address($node);
    for ( @{ $self->{_nodes} } ) {
        return $_ if $node->{host} eq $_->{host} and $node->{port} eq $_->{port};
    }
    return;
}

sub _ensure_hash_address {
    my $addr = shift;
    unless ( ref $addr eq 'HASH' ) {
        my ( $host, $port ) = split /:([^:]+)$/, $addr;
        croak "invalid address spec: $addr" unless $host and $port;
        $addr = {
            host => $host,
            port => $port
        };
    }
    return $addr;
}

sub _connect_to_node {
    my ( $self, $node ) = @_;
    my $host_key = "$node->{host}:$node->{port}";
    unless ( $self->{_connections}{$host_key} ) {
        my $redis = RedisDB->new(
            host        => $node->{host},
            port        => $node->{port},
            raise_error => 0,
            password    => $self->{_password},
            database    => $self->{_database},
        );
        $self->{_connections}{$host_key} = $redis->{_socket} ? $redis : undef;
    }
    return $self->{_connections}{$host_key};
}

=head1 SERVICE FUNCTIONS

=cut

my @crc16tab = (
    0x0000, 0x1021, 0x2042, 0x3063, 0x4084, 0x50a5, 0x60c6, 0x70e7,
    0x8108, 0x9129, 0xa14a, 0xb16b, 0xc18c, 0xd1ad, 0xe1ce, 0xf1ef,
    0x1231, 0x0210, 0x3273, 0x2252, 0x52b5, 0x4294, 0x72f7, 0x62d6,
    0x9339, 0x8318, 0xb37b, 0xa35a, 0xd3bd, 0xc39c, 0xf3ff, 0xe3de,
    0x2462, 0x3443, 0x0420, 0x1401, 0x64e6, 0x74c7, 0x44a4, 0x5485,
    0xa56a, 0xb54b, 0x8528, 0x9509, 0xe5ee, 0xf5cf, 0xc5ac, 0xd58d,
    0x3653, 0x2672, 0x1611, 0x0630, 0x76d7, 0x66f6, 0x5695, 0x46b4,
    0xb75b, 0xa77a, 0x9719, 0x8738, 0xf7df, 0xe7fe, 0xd79d, 0xc7bc,
    0x48c4, 0x58e5, 0x6886, 0x78a7, 0x0840, 0x1861, 0x2802, 0x3823,
    0xc9cc, 0xd9ed, 0xe98e, 0xf9af, 0x8948, 0x9969, 0xa90a, 0xb92b,
    0x5af5, 0x4ad4, 0x7ab7, 0x6a96, 0x1a71, 0x0a50, 0x3a33, 0x2a12,
    0xdbfd, 0xcbdc, 0xfbbf, 0xeb9e, 0x9b79, 0x8b58, 0xbb3b, 0xab1a,
    0x6ca6, 0x7c87, 0x4ce4, 0x5cc5, 0x2c22, 0x3c03, 0x0c60, 0x1c41,
    0xedae, 0xfd8f, 0xcdec, 0xddcd, 0xad2a, 0xbd0b, 0x8d68, 0x9d49,
    0x7e97, 0x6eb6, 0x5ed5, 0x4ef4, 0x3e13, 0x2e32, 0x1e51, 0x0e70,
    0xff9f, 0xefbe, 0xdfdd, 0xcffc, 0xbf1b, 0xaf3a, 0x9f59, 0x8f78,
    0x9188, 0x81a9, 0xb1ca, 0xa1eb, 0xd10c, 0xc12d, 0xf14e, 0xe16f,
    0x1080, 0x00a1, 0x30c2, 0x20e3, 0x5004, 0x4025, 0x7046, 0x6067,
    0x83b9, 0x9398, 0xa3fb, 0xb3da, 0xc33d, 0xd31c, 0xe37f, 0xf35e,
    0x02b1, 0x1290, 0x22f3, 0x32d2, 0x4235, 0x5214, 0x6277, 0x7256,
    0xb5ea, 0xa5cb, 0x95a8, 0x8589, 0xf56e, 0xe54f, 0xd52c, 0xc50d,
    0x34e2, 0x24c3, 0x14a0, 0x0481, 0x7466, 0x6447, 0x5424, 0x4405,
    0xa7db, 0xb7fa, 0x8799, 0x97b8, 0xe75f, 0xf77e, 0xc71d, 0xd73c,
    0x26d3, 0x36f2, 0x0691, 0x16b0, 0x6657, 0x7676, 0x4615, 0x5634,
    0xd94c, 0xc96d, 0xf90e, 0xe92f, 0x99c8, 0x89e9, 0xb98a, 0xa9ab,
    0x5844, 0x4865, 0x7806, 0x6827, 0x18c0, 0x08e1, 0x3882, 0x28a3,
    0xcb7d, 0xdb5c, 0xeb3f, 0xfb1e, 0x8bf9, 0x9bd8, 0xabbb, 0xbb9a,
    0x4a75, 0x5a54, 0x6a37, 0x7a16, 0x0af1, 0x1ad0, 0x2ab3, 0x3a92,
    0xfd2e, 0xed0f, 0xdd6c, 0xcd4d, 0xbdaa, 0xad8b, 0x9de8, 0x8dc9,
    0x7c26, 0x6c07, 0x5c64, 0x4c45, 0x3ca2, 0x2c83, 0x1ce0, 0x0cc1,
    0xef1f, 0xff3e, 0xcf5d, 0xdf7c, 0xaf9b, 0xbfba, 0x8fd9, 0x9ff8,
    0x6e17, 0x7e36, 0x4e55, 0x5e74, 0x2e93, 0x3eb2, 0x0ed1, 0x1ef0,
);

=head2 crc16($buf)

compute crc16 for the specified buffer as defined in redis cluster
specification

=cut

sub crc16 {
    my $buf = shift;
    if ( utf8::is_utf8($buf) ) {
        die "Can't compute crc16 for string with wide characters.\n"
          . "You should encode strings you pass to redis as bytes";
    }
    my $crc = 0;
    for ( split //, $buf ) {
        $crc =
          ( $crc << 8 & 0xFF00 ) ^ $crc16tab[ ( ( $crc >> 8 ) ^ ord ) & 0x00FF ];
    }
    return $crc;
}

=head2 key_slot($key)

return slot number for the given I<$key>

=cut

sub key_slot {
    my $key = shift;

    if ( $key =~ /\{([^}]+)\}/ ) {
        $key = $1;
    }

    return crc16($key) & 16383;
}

1;

__END__

=head1 AUTHOR

Pavel Shaydo, C<< <zwon at cpan.org> >>

=head1 LICENSE AND COPYRIGHT

Copyright 2011-2019 Pavel Shaydo.

This program is free software; you can redistribute it and/or modify it
under the terms of either: the GNU General Public License as published
by the Free Software Foundation; or the Artistic License.

See http://dev.perl.org/licenses/ for more information.

=cut<|MERGE_RESOLUTION|>--- conflicted
+++ resolved
@@ -2,11 +2,8 @@
 
 use strict;
 use warnings;
-<<<<<<< HEAD
+
 our $VERSION = "2.56";
-=======
-our $VERSION = "2.55";
->>>>>>> d0cd3ce5
 $VERSION = eval $VERSION;
 
 use Carp;
